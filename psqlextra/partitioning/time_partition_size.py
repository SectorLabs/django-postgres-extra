--- conflicted
+++ resolved
@@ -14,12 +14,9 @@
     WEEKS = "weeks"
     DAYS = "days"
     HOURS = "hours"
-<<<<<<< HEAD
-=======
 
 
 UNIX_EPOCH = datetime(1970, 1, 1, tzinfo=timezone.utc)
->>>>>>> d7cd98e4
 
 
 class PostgresTimePartitionSize:
@@ -36,10 +33,7 @@
         weeks: Optional[int] = None,
         days: Optional[int] = None,
         hours: Optional[int] = None,
-<<<<<<< HEAD
-=======
         anchor: datetime = UNIX_EPOCH,
->>>>>>> d7cd98e4
     ) -> None:
         sizes = [years, months, weeks, days, hours]
 
@@ -94,17 +88,13 @@
 
     def start(self, dt: datetime) -> datetime:
         if self.unit == PostgresTimePartitionUnit.YEARS:
-            return self._ensure_datetime(dt.replace(month=1, day=1, hour=0))
+            return self._ensure_datetime(dt.replace(month=1, day=1))
 
         if self.unit == PostgresTimePartitionUnit.MONTHS:
-            return self._ensure_datetime(dt.replace(day=1, hour=0))
+            return self._ensure_datetime(dt.replace(day=1))
 
         if self.unit == PostgresTimePartitionUnit.WEEKS:
-            week_dt = dt - relativedelta(days=dt.weekday())
-            return self._ensure_datetime(week_dt.replace(hour=0))
-
-        if self.unit == PostgresTimePartitionUnit.DAYS:
-            return self._ensure_datetime(dt.replace(hour=0))
+            return self._ensure_datetime(dt - relativedelta(days=dt.weekday()))
 
         if self.unit == PostgresTimePartitionUnit.DAYS:
             diff_days = (dt - self.anchor).days
@@ -119,12 +109,8 @@
 
     @staticmethod
     def _ensure_datetime(dt: Union[date, datetime]) -> datetime:
-<<<<<<< HEAD
-        return datetime(year=dt.year, month=dt.month, day=dt.day, hour=dt.hour)
-=======
         hour = dt.hour if isinstance(dt, datetime) else 0
         return datetime(year=dt.year, month=dt.month, day=dt.day, hour=hour)
->>>>>>> d7cd98e4
 
     def __repr__(self) -> str:
         return "PostgresTimePartitionSize<%s, %s>" % (self.unit, self.value)
