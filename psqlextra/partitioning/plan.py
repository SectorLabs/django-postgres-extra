--- conflicted
+++ resolved
@@ -44,20 +44,22 @@
         if self.creations:
             with transaction.atomic():
                 with connection.schema_editor() as schema_editor:
+                    editor = cast("PostgresSchemaEditor", schema_editor)
                     for partition in self.creations:
                         partition.create(
                             self.config.model,
-                            schema_editor,
+                            editor,
                             comment=AUTO_PARTITIONED_COMMENT,
                         )
 
         if self.deferred_creations:
             with transaction.atomic():
                 with connection.schema_editor() as schema_editor:
+                    editor = cast("PostgresSchemaEditor", schema_editor)
                     for partition in self.deferred_creations:
                         partition.create(
                             self.config.model,
-                            schema_editor,
+                            editor,
                             comment=AUTO_PARTITIONED_COMMENT,
                             defer_attach=True,
                         )
@@ -65,38 +67,35 @@
         if self.detachements:
             with transaction.atomic():
                 with connection.schema_editor() as schema_editor:
+                    editor = cast("PostgresSchemaEditor", schema_editor)
                     for partition in self.detachements:
                         partition.detach(
-                            self.config.model, schema_editor, concurrently=False
+                            self.config.model,
+                            editor,
+                            concurrently=False,
                         )
 
         if self.concurrent_detachements:
             with connection.schema_editor() as schema_editor:
-<<<<<<< HEAD
+                editor = cast("PostgresSchemaEditor", schema_editor)
                 for partition in self.concurrent_detachements:
                     partition.detach(
-                        self.config.model, schema_editor, concurrently=True
-=======
-                for partition in self.creations:
-                    partition.create(
                         self.config.model,
-                        cast("PostgresSchemaEditor", schema_editor),
-                        comment=AUTO_PARTITIONED_COMMENT,
->>>>>>> d7cd98e4
+                        editor,
+                        concurrently=True,
                     )
 
-        with transaction.atomic():
-            with connection.schema_editor() as schema_editor:
-                for partition in self.deletions:
-                    partition.delete(
-                        self.config.model,
-                        cast("PostgresSchemaEditor", schema_editor),
-                    )
+        if self.deletions:
+            with transaction.atomic():
+                with connection.schema_editor() as schema_editor:
+                    editor = cast("PostgresSchemaEditor", schema_editor)
+                    for partition in self.deletions:
+                        partition.delete(self.config.model, editor)
 
     def print(self) -> None:
         """Prints this model plan to the terminal in a readable format."""
 
-        print(f"{self.config.model.__name__}: ")
+        print(f"{self.config.model.__name__}:")
 
         for partition in self.deletions:
             print("  - %s" % partition.name())
@@ -109,7 +108,17 @@
                 print(f"     {key}: {value}")
 
         for partition in self.deferred_creations:
-            print("  + %s" % partition.name())
+            print("  + %s (deferred attach)" % partition.name())
+            for key, value in partition.deconstruct().items():
+                print(f"     {key}: {value}")
+
+        for partition in self.detachements:
+            print("  ~ %s (detached sequentially)" % partition.name())
+            for key, value in partition.deconstruct().items():
+                print(f"     {key}: {value}")
+
+        for partition in self.concurrent_detachements:
+            print("  ~ %s (detached concurrently)" % partition.name())
             for key, value in partition.deconstruct().items():
                 print(f"     {key}: {value}")
 
@@ -125,7 +134,7 @@
         """Gets a complete flat list of the partitions that are going to be
         created."""
 
-        creations = []
+        creations: List[PostgresPartition] = []
         for model_plan in self.model_plans:
             creations.extend(model_plan.creations)
         return creations
@@ -135,7 +144,7 @@
         """Gets a complete flat list of the partitions that are going to be
         created."""
 
-        deferred_creations = []
+        deferred_creations: List[PostgresPartition] = []
         for model_plan in self.model_plans:
             deferred_creations.extend(model_plan.deferred_creations)
         return deferred_creations
@@ -145,7 +154,7 @@
         """Gets a complete flat list of the partitions that are going to be
         deleted."""
 
-        deletions = []
+        deletions: List[PostgresPartition] = []
         for model_plan in self.model_plans:
             deletions.extend(model_plan.deletions)
         return deletions
@@ -170,7 +179,9 @@
         print(f"{delete_count} partitions will be deleted")
         print(f"{create_count} partitions will be created")
         if deferred_creations_count:
-            print(f"{deferred_creations_count} partitions will be deferently created")
+            print(
+                f"{deferred_creations_count} partitions will be created and attached later"
+            )
 
 
 __all__ = ["PostgresPartitioningPlan", "PostgresModelPartitioningPlan"]