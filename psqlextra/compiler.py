from django.core.exceptions import SuspiciousOperation
from django.db.models import Model
from django.db.models.fields.related import RelatedField
from django.db.models.sql.compiler import SQLInsertCompiler, SQLUpdateCompiler

from psqlextra.expressions import HStoreValue


class PostgresReturningUpdateCompiler(SQLUpdateCompiler):
    """Compiler for SQL UPDATE statements that return
    the primary keys of the affected rows."""

    def execute_sql(self, _result_type):
        sql, params = self.as_sql()
        sql += self._form_returning()

        with self.connection.cursor() as cursor:
            cursor.execute(sql, params)
            primary_keys = cursor.fetchall()

        return primary_keys

    def as_sql(self):
        self._prepare_query_values()
        return super().as_sql()

    def _prepare_query_values(self):
        """Extra prep on query values by converting
        dictionaries into :see:HStoreValue expressions.

        This allows putting expressions in a dictionary.
        The :see:HStoreValue will take care of resolving
        the expressions inside the dictionary."""

        new_query_values = []
        for field, model, val in self.query.values:
            if isinstance(val, dict):
                val = HStoreValue(val)

            new_query_values.append((field, model, val))

        self.query.values = new_query_values

    def _form_returning(self):
        """Builds the RETURNING part of the query."""

        qn = self.connection.ops.quote_name
        return " RETURNING %s" % qn(self.query.model._meta.pk.attname)


class PostgresInsertCompiler(SQLInsertCompiler):
    """Compiler for SQL INSERT statements."""

    def __init__(self, *args, **kwargs):
        """Initializes a new instance of :see:PostgresInsertCompiler."""

        super().__init__(*args, **kwargs)
        self.qn = self.connection.ops.quote_name

    def as_sql(self, return_id=False):
        """Builds the SQL INSERT statement."""

        queries = [
            self._rewrite_insert(sql, params, return_id)
            for sql, params in super().as_sql()
        ]

        return queries

    def execute_sql(self, return_id=False):
        # execute all the generate queries
        with self.connection.cursor() as cursor:
            rows = []
            for sql, params in self.as_sql(return_id):
                cursor.execute(sql, params)
                rows.extend(cursor.fetchall())

        # create a mapping between column names and column value
        return [
            {
                column.name: row[column_index]
                for column_index, column in enumerate(cursor.description)
                if row
            }
            for row in rows
        ]

    def _rewrite_insert(self, sql, params, return_id=False):
        """Rewrites a formed SQL INSERT query to include
        the ON CONFLICT clause.

        Arguments:
            sql:
                The SQL INSERT query to rewrite.

            params:
                The parameters passed to the query.

            returning:
                What to put in the `RETURNING` clause
                of the resulting query.

        Returns:
            A tuple of the rewritten SQL query and new params.
        """

        returning = (
            self.qn(self.query.model._meta.pk.attname) if return_id else "*"
        )

        if self.query.conflict_action.value == "UPDATE":
            return self._rewrite_insert_update(sql, params, returning)
        elif self.query.conflict_action.value == "NOTHING":
            return self._rewrite_insert_nothing(sql, params, returning)

        raise SuspiciousOperation(
            (
                "%s is not a valid conflict action, specify "
                "ConflictAction.UPDATE or ConflictAction.NOTHING."
            )
            % str(self.query.conflict_action)
        )

    def _rewrite_insert_update(self, sql, params, returning):
        """Rewrites a formed SQL INSERT query to include
        the ON CONFLICT DO UPDATE clause."""

        update_columns = ", ".join(
            [
                "{0} = EXCLUDED.{0}".format(self.qn(field.column))
                for field in self.query.update_fields
            ]
        )

        # build the conflict target, the columns to watch
        # for conflicts
        conflict_target = self._build_conflict_target()

        index_predicate = self.query.index_predicate

        sql_template = (
            "{insert} ON CONFLICT {conflict_target} DO UPDATE "
            "SET {update_columns} RETURNING {returning}"
        )

        if index_predicate:
            sql_template = (
                "{insert} ON CONFLICT {conflict_target} WHERE {index_predicate} DO UPDATE "
                "SET {update_columns} RETURNING {returning}"
            )

        return (
            sql_template.format(
                insert=sql,
                conflict_target=conflict_target,
                update_columns=update_columns,
                returning=returning,
                index_predicate=index_predicate,
            ),
            params,
        )

    def _rewrite_insert_nothing(self, sql, params, returning):
        """Rewrites a formed SQL INSERT query to include
        the ON CONFLICT DO NOTHING clause."""

        # build the conflict target, the columns to watch
        # for conflicts
        conflict_target = self._build_conflict_target()

        where_clause = " AND ".join(
            [
                "{0} = %s".format(self._format_field_name(field_name))
                for field_name in self.query.conflict_target
            ]
        )

        where_clause_params = [
            self._format_field_value(field_name)
            for field_name in self.query.conflict_target
        ]

        params = params + tuple(where_clause_params)

        # this looks complicated, and it is, but it is for a reason... a normal
        # ON CONFLICT DO NOTHING doesn't return anything if the row already exists
        # so we do DO UPDATE instead that never executes to lock the row, and then
        # select from the table in case we're dealing with an existing row..
        return (
            (
                "WITH insdata AS ("
                "{insert} ON CONFLICT {conflict_target} DO UPDATE"
                " SET {pk_column} = NULL WHERE FALSE RETURNING {returning})"
                " SELECT * FROM insdata UNION ALL"
                " SELECT {returning} FROM {table} WHERE {where_clause} LIMIT 1;"
            ).format(
                insert=sql,
                conflict_target=conflict_target,
                pk_column=self.qn(self.query.model._meta.pk.column),
                returning=returning,
                table=self.query.objs[0]._meta.db_table,
                where_clause=where_clause,
            ),
            params,
        )

    def _build_conflict_target(self):
        """Builds the `conflict_target` for the ON CONFLICT
        clause."""

        conflict_target = []

        if not isinstance(self.query.conflict_target, list):
            raise SuspiciousOperation(
                (
                    "%s is not a valid conflict target, specify "
                    "a list of column names, or tuples with column "
                    "names and hstore key."
                )
                % str(self.query.conflict_target)
            )

        def _assert_valid_field(field_name):
            field_name = self._normalize_field_name(field_name)
            if self._get_model_field(field_name):
                return

            raise SuspiciousOperation(
                (
                    "%s is not a valid conflict target, specify "
                    "a list of column names, or tuples with column "
                    "names and hstore key."
                )
                % str(field_name)
            )

        for field_name in self.query.conflict_target:
            _assert_valid_field(field_name)

            # special handling for hstore keys
            if isinstance(field_name, tuple):
                conflict_target.append(
                    "(%s->'%s')"
                    % (self._format_field_name(field_name), field_name[1])
                )
            else:
                conflict_target.append(self._format_field_name(field_name))

        return "(%s)" % ",".join(conflict_target)

    def _get_model_field(self, name: str):
        """Gets the field on a model with the specified name.

        Arguments:
            name:
                The name of the field to look for.

                This can be both the actual field name, or
                the name of the column, both will work :)

        Returns:
            The field with the specified name or None if
            no such field exists.
        """

        field_name = self._normalize_field_name(name)

        # 'pk' has special meaning and always refers to the primary
        # key of a model, we have to respect this de-facto standard behaviour
        if field_name == "pk" and self.query.model._meta.pk:
            return self.query.model._meta.pk

        for field in self.query.model._meta.local_concrete_fields:
            if field.name == field_name or field.column == field_name:
                return field

        return None

    def _format_field_name(self, field_name) -> str:
        """Formats a field's name for usage in SQL.

        Arguments:
            field_name:
                The field name to format.

        Returns:
            The specified field name formatted for
            usage in SQL.
        """

        field = self._get_model_field(field_name)
        return self.qn(field.column)

    def _format_field_value(self, field_name) -> str:
        """Formats a field's value for usage in SQL.

        Arguments:
            field_name:
                The name of the field to format
                the value of.

        Returns:
            The field's value formatted for usage
            in SQL.
        """

        field_name = self._normalize_field_name(field_name)
        field = self._get_model_field(field_name)

        value = getattr(self.query.objs[0], field.attname)

        if isinstance(field, RelatedField) and isinstance(value, Model):
            value = value.pk

        return SQLInsertCompiler.prepare_value(
            self,
            field,
            # Note: this deliberately doesn't use `pre_save_val` as we don't
            # want things like auto_now on DateTimeField (etc.) to change the
            # value. We rely on pre_save having already been done by the
            # underlying compiler so that things like FileField have already had
            # the opportunity to save out their data.
<<<<<<< HEAD
            value
=======
            getattr(self.query.objs[0], field.attname),
>>>>>>> 870d7ccd
        )

    def _normalize_field_name(self, field_name) -> str:
        """Normalizes a field name into a string by
        extracting the field name if it was specified
        as a reference to a HStore key (as a tuple).

        Arguments:
            field_name:
                The field name to normalize.

        Returns:
            The normalized field name.
        """

        if isinstance(field_name, tuple):
            field_name, _ = field_name

        return field_name<|MERGE_RESOLUTION|>--- conflicted
+++ resolved
@@ -308,7 +308,6 @@
         field = self._get_model_field(field_name)
 
         value = getattr(self.query.objs[0], field.attname)
-
         if isinstance(field, RelatedField) and isinstance(value, Model):
             value = value.pk
 
@@ -320,11 +319,7 @@
             # value. We rely on pre_save having already been done by the
             # underlying compiler so that things like FileField have already had
             # the opportunity to save out their data.
-<<<<<<< HEAD
-            value
-=======
-            getattr(self.query.objs[0], field.attname),
->>>>>>> 870d7ccd
+            value,
         )
 
     def _normalize_field_name(self, field_name) -> str:
