import sys

from typing import List, Optional

from django.conf import settings
from django.core.management.base import BaseCommand
from django.utils.module_loading import import_string

from psqlextra.partitioning import PostgresPartitioningError


class Command(BaseCommand):
    """Create new partitions and delete old ones according to the configured
    partitioning strategies."""

    help = "Create new partitions and delete old ones using the configured partitioning manager. The PSQLEXTRA_PARTITIONING_MANAGER setting must be configured."

    def add_arguments(self, parser):
        parser.add_argument(
            "--dry",
            "-d",
            action="store_true",
            help="When specified, no partition will be created/deleted. Just a simulation.",
            required=False,
            default=False,
        )

        parser.add_argument(
            "--yes",
            "-y",
            action="store_true",
            help="Answer yes to all questions. WARNING: You will not be asked before deleting a partition.",
            required=False,
            default=False,
        )

        parser.add_argument(
            "--using",
            "-u",
            help="Name of the database connection to use.",
            default="default",
        )

        parser.add_argument(
            "--model-names",
            "-m",
            nargs="+",
            help="A list of model names for which to partition.",
            default=None,
        )

        parser.add_argument(
            "--skip-create",
            action="store_true",
            help="Do not create partitions.",
            required=False,
            default=False,
        )

        parser.add_argument(
            "--skip-delete",
            action="store_true",
            help="Do not delete partitions.",
            required=False,
            default=False,
        )

<<<<<<< HEAD
        parser.add_argument(
            "--detach",
            help="Detach partitions",
            required=False,
            choices=["no", "sequentially", "concurrently"],
            default="no",
        )

        parser.add_argument(
            "--defer-attach",
            help="First create, then attach partitions",
            required=False,
            action="store_true",
            default=False,
        )

    def handle(
=======
    def handle(  # type: ignore[override]
>>>>>>> d7cd98e4
        self,
        dry: bool,
        yes: bool,
        using: Optional[str],
        skip_create: bool,
        skip_delete: bool,
<<<<<<< HEAD
        detach: str,
        defer_attach: Optional[bool],
=======
        model_names: Optional[List[str]] = None,
>>>>>>> d7cd98e4
        *args,
        **kwargs,
    ):
        partitioning_manager = self._partitioning_manager()

        plan = partitioning_manager.plan(
            skip_create=skip_create,
            skip_delete=skip_delete,
<<<<<<< HEAD
            detach=detach,
            using=using,
            deferred_attach=defer_attach,
=======
            model_names=model_names,
            using=using,
>>>>>>> d7cd98e4
        )

        creations_count = len(plan.creations)
        deletions_count = len(plan.deletions)
        deferred_creations_count = len(plan.deferred_creations)

        if creations_count == 0 and deletions_count == 0 and deferred_creations_count == 0:
            print("Nothing to be done.")
            return

        plan.print()

        if dry:
            return

        if not yes:
            sys.stdout.write("Do you want to proceed? (y/N) ")

            if not self._ask_for_confirmation():
                print("Operation aborted.")
                return

        plan.apply(using=using)
        print("Operations applied.")

    @staticmethod
    def _ask_for_confirmation() -> bool:
        answer = input("").lower()
        if not answer:
            return False

        if answer[0] == "y" or answer == "yes":
            return True

        return False

    @staticmethod
    def _partitioning_manager():
        partitioning_manager = getattr(
            settings, "PSQLEXTRA_PARTITIONING_MANAGER", None
        )
        if not partitioning_manager:
            raise PostgresPartitioningError(
                "You must configure the PSQLEXTRA_PARTITIONING_MANAGER setting "
                "for automatic partitioning to work."
            )

        if isinstance(partitioning_manager, str):
            partitioning_manager = import_string(partitioning_manager)

        return partitioning_manager<|MERGE_RESOLUTION|>--- conflicted
+++ resolved
@@ -13,7 +13,11 @@
     """Create new partitions and delete old ones according to the configured
     partitioning strategies."""
 
-    help = "Create new partitions and delete old ones using the configured partitioning manager. The PSQLEXTRA_PARTITIONING_MANAGER setting must be configured."
+    help = (
+        "Create new partitions and delete old ones using the configured "
+        "partitioning manager. The PSQLEXTRA_PARTITIONING_MANAGER setting must "
+        "be configured."
+    )
 
     def add_arguments(self, parser):
         parser.add_argument(
@@ -42,14 +46,6 @@
         )
 
         parser.add_argument(
-            "--model-names",
-            "-m",
-            nargs="+",
-            help="A list of model names for which to partition.",
-            default=None,
-        )
-
-        parser.add_argument(
             "--skip-create",
             action="store_true",
             help="Do not create partitions.",
@@ -65,7 +61,14 @@
             default=False,
         )
 
-<<<<<<< HEAD
+        parser.add_argument(
+            "--model-names",
+            "-m",
+            nargs="+",
+            help="A list of model names for which to partition.",
+            default=None,
+        )
+
         parser.add_argument(
             "--detach",
             help="Detach partitions",
@@ -82,22 +85,16 @@
             default=False,
         )
 
-    def handle(
-=======
     def handle(  # type: ignore[override]
->>>>>>> d7cd98e4
         self,
         dry: bool,
         yes: bool,
         using: Optional[str],
         skip_create: bool,
         skip_delete: bool,
-<<<<<<< HEAD
-        detach: str,
-        defer_attach: Optional[bool],
-=======
         model_names: Optional[List[str]] = None,
->>>>>>> d7cd98e4
+        detach: str = "no",
+        defer_attach: bool = False,
         *args,
         **kwargs,
     ):
@@ -106,21 +103,21 @@
         plan = partitioning_manager.plan(
             skip_create=skip_create,
             skip_delete=skip_delete,
-<<<<<<< HEAD
+            model_names=model_names,
             detach=detach,
             using=using,
             deferred_attach=defer_attach,
-=======
-            model_names=model_names,
-            using=using,
->>>>>>> d7cd98e4
         )
 
         creations_count = len(plan.creations)
         deletions_count = len(plan.deletions)
         deferred_creations_count = len(plan.deferred_creations)
 
-        if creations_count == 0 and deletions_count == 0 and deferred_creations_count == 0:
+        if (
+            creations_count == 0
+            and deletions_count == 0
+            and deferred_creations_count == 0
+        ):
             print("Nothing to be done.")
             return
 
