[tox]
envlist =
    {py36,py37}-dj{20,21,22,30,31,32}-psycopg{28,29}
    {py38,py39,py310}-dj{21,22,30,31,32,40}-psycopg{28,29}
    {py38,py39,py310,py311}-dj{41}-psycopg{28,29}
    {py310,py311,py312,py313}-dj{42,50,51,52}-psycopg{28,29,31,32}

; evaluation, flight_tracks
;envlist = py37-dj{21}, py39-dj{32}


[testenv]
deps =
    dj20: Django~=2.0.0
    dj21: Django~=2.1.0
    dj22: Django~=2.2.0
    dj30: Django~=3.0.0
    dj31: Django~=3.1.0
    dj32: Django~=3.2.0
    dj40: Django~=4.0.0
    dj41: Django~=4.1.0
    dj42: Django~=4.2.0
    dj50: Django~=5.0.1
    dj51: Django~=5.1.0
    dj52: Django~=5.2.0
    psycopg28: psycopg2[binary]~=2.8
    psycopg29: psycopg2[binary]~=2.9
    psycopg31: psycopg[binary]~=3.1
    psycopg32: psycopg[binary]~=3.2
    .[dev]
    .[test]
setenv =
    DJANGO_SETTINGS_MODULE=settings
<<<<<<< HEAD
passenv = postgresql://postgres:5432/?user=postgres
commands = python setup.py test
=======
passenv = DATABASE_URL, DATABASE_IN_CONTAINER
commands = poe test
>>>>>>> d7cd98e4
<|MERGE_RESOLUTION|>--- conflicted
+++ resolved
@@ -31,10 +31,5 @@
     .[test]
 setenv =
     DJANGO_SETTINGS_MODULE=settings
-<<<<<<< HEAD
-passenv = postgresql://postgres:5432/?user=postgres
-commands = python setup.py test
-=======
 passenv = DATABASE_URL, DATABASE_IN_CONTAINER
-commands = poe test
->>>>>>> d7cd98e4
+commands = poe test