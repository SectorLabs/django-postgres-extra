--- conflicted
+++ resolved
@@ -109,13 +109,9 @@
     method = PostgresPartitioningMethod.HASH
 
     model = define_fake_partitioned_model(
-<<<<<<< HEAD
-        {"name": models.TextField()}, {"method": method, "key": key},
-=======
         {"name": models.TextField()},
         {"method": method, "key": key},
         {"db_tablespace": custom_tablespace if in_custom_tablespace else None},
->>>>>>> d7cd98e4
     )
 
     schema_editor = PostgresSchemaEditor(connection)
@@ -307,78 +303,6 @@
 
 
 @pytest.mark.postgres_version(lt=110000)
-<<<<<<< HEAD
-def test_schema_editor_detach_and_delete_list_partition():
-    """Tests whether detaching a list partition works."""
-
-    model = define_fake_partitioned_model(
-        {"name": models.TextField()},
-        {"method": PostgresPartitioningMethod.LIST, "key": ["name"]},
-    )
-
-    schema_editor = PostgresSchemaEditor(connection)
-    schema_editor.create_partitioned_model(model)
-
-    schema_editor.add_list_partition(
-        model, name="mypartition", values=["1"], comment="test"
-    )
-
-    table = db_introspection.get_partitioned_table(model._meta.db_table)
-    assert len(table.partitions) == 1
-    assert table.partitions[0].name == "mypartition"
-    assert (
-        table.partitions[0].full_name == f"{model._meta.db_table}_mypartition"
-    )
-    assert table.partitions[0].comment == "test"
-
-    assert (
-        f"{model._meta.db_table}_mypartition" in db_introspection.table_names()
-    )
-
-    schema_editor.detach_partition(model, "mypartition")
-    schema_editor.delete_partition(model, "mypartition")
-    table = db_introspection.get_partitioned_table(model._meta.db_table)
-    assert len(table.partitions) == 0
-    assert (
-        f"{model._meta.db_table}_mypartition"
-        not in db_introspection.table_names()
-    )
-
-
-@pytest.mark.postgres_version(lt=140000)
-@pytest.mark.django_db(transaction=True)
-@pytest.mark.parametrize(
-    "method,key,add_partition_func_name,kwargs",
-    [
-        (
-            PostgresPartitioningMethod.RANGE,
-            ["timestamp"],
-            "add_range_partition",
-            {"from_values": "2019-1-1", "to_values": "2019-2-1"},
-        ),
-        (
-            PostgresPartitioningMethod.RANGE,
-            ["id"],
-            "add_range_partition",
-            {"from_values": 1, "to_values": 10},
-        ),
-        (
-            PostgresPartitioningMethod.LIST,
-            ["name"],
-            "add_list_partition",
-            {"values": ["1"]},
-        ),
-    ],
-)
-def test_schema_editor_detach_and_delete_concurrently(
-    method, key, add_partition_func_name, kwargs
-):
-    """Tests whether detaching a list partition works."""
-
-    model = define_fake_partitioned_model(
-        {"name": models.TextField(), "timestamp": models.DateTimeField(),},
-        {"method": method, "key": key},
-=======
 @pytest.mark.parametrize(
     "in_custom_tablespace",
     [False, True],
@@ -395,72 +319,11 @@
         },
         {"method": PostgresPartitioningMethod.RANGE, "key": ["timestamp"]},
         {"db_tablespace": custom_tablespace if in_custom_tablespace else None},
->>>>>>> d7cd98e4
-    )
-
-    schema_editor = PostgresSchemaEditor(connection)
-    schema_editor.create_partitioned_model(model)
-
-<<<<<<< HEAD
-    getattr(schema_editor, add_partition_func_name)(
-        model, name="mypartition", comment="test", **kwargs,
-    )
-
-    table = db_introspection.get_partitioned_table(model._meta.db_table)
-    assert len(table.partitions) == 1
-    assert table.partitions[0].name == "mypartition"
-    assert (
-        table.partitions[0].full_name == f"{model._meta.db_table}_mypartition"
-    )
-    assert table.partitions[0].comment == "test"
-    assert (
-        f"{model._meta.db_table}_mypartition" in db_introspection.table_names()
-    )
-
-    schema_editor.detach_partition_concurrently(model, "mypartition")
-    schema_editor.delete_partition(model, "mypartition")
-    table = db_introspection.get_partitioned_table(model._meta.db_table)
-    assert len(table.partitions) == 0
-    assert (
-        f"{model._meta.db_table}_mypartition"
-        not in db_introspection.table_names()
-    )
-
-
-@pytest.mark.postgres_version(lt=140000)
-@pytest.mark.django_db(transaction=True)
-@pytest.mark.parametrize(
-    "method,key,add_partition_func_name,kwargs",
-    [
-        (
-            PostgresPartitioningMethod.RANGE,
-            ["timestamp"],
-            "add_range_partition",
-            {"from_values": "2019-1-1", "to_values": "2019-2-1"},
-        ),
-        (
-            PostgresPartitioningMethod.RANGE,
-            ["id"],
-            "add_range_partition",
-            {"from_values": 1, "to_values": 10},
-        ),
-        (
-            PostgresPartitioningMethod.LIST,
-            ["name"],
-            "add_list_partition",
-            {"values": ["1"]},
-        ),
-    ],
-)
-def test_schema_editor_detach_concurrently(
-    method, key, add_partition_func_name, kwargs
-):
-    """Tests whether detaching a list partition works."""
-
-    model = define_fake_partitioned_model(
-        {"name": models.TextField(), "timestamp": models.DateTimeField(),},
-        {"method": method, "key": key},
-=======
+    )
+
+    schema_editor = PostgresSchemaEditor(connection)
+    schema_editor.create_partitioned_model(model)
+
     constraints = db_introspection.get_constraints(model._meta.db_table)
     primary_key_constraint = next(
         (
@@ -491,63 +354,11 @@
         },
         {"method": PostgresPartitioningMethod.RANGE, "key": ["timestamp"]},
         {"db_tablespace": custom_tablespace if in_custom_tablespace else None},
->>>>>>> d7cd98e4
-    )
-
-    schema_editor = PostgresSchemaEditor(connection)
-    schema_editor.create_partitioned_model(model)
-
-<<<<<<< HEAD
-    getattr(schema_editor, add_partition_func_name)(
-        model, name="mypartition", comment="test", **kwargs,
-    )
-
-    table = db_introspection.get_partitioned_table(model._meta.db_table)
-    assert len(table.partitions) == 1
-    assert table.partitions[0].name == "mypartition"
-    assert (
-        table.partitions[0].full_name == f"{model._meta.db_table}_mypartition"
-    )
-    assert table.partitions[0].comment == "test"
-    assert (
-        f"{model._meta.db_table}_mypartition" in db_introspection.table_names()
-    )
-
-    schema_editor.detach_partition_concurrently(model, "mypartition")
-    table = db_introspection.get_partitioned_table(model._meta.db_table)
-    assert len(table.partitions) == 0
-    assert (
-        f"{model._meta.db_table}_mypartition" in db_introspection.table_names()
-    )
-
-@pytest.mark.postgres_version(lt=140000)
-@pytest.mark.django_db(transaction=True)
-@pytest.mark.parametrize(
-    "method,key,add_partition_func_name,kwargs",
-    [
-        (
-            PostgresPartitioningMethod.RANGE,
-            ["timestamp"],
-            "add_range_partition_deferred",
-            {"from_values": "2019-1-1", "to_values": "2019-2-1"},
-        ),
-        (
-            PostgresPartitioningMethod.RANGE,
-            ["id"],
-            "add_range_partition_deferred",
-            {"from_values": 1, "to_values": 10},
-        ),
-    ],
-)
-def test_schema_editor_create_and_attach_and_then_detach_concurrently(
-    method, key, add_partition_func_name, kwargs
-):
-    """Tests whether detaching a list partition works."""
-
-    model = define_fake_partitioned_model(
-        {"name": models.TextField(), "timestamp": models.DateTimeField(),},
-        {"method": method, "key": key},
-=======
+    )
+
+    schema_editor = PostgresSchemaEditor(connection)
+    schema_editor.create_partitioned_model(model)
+
     constraints = db_introspection.get_constraints(model._meta.db_table)
     primary_key_constraint = next(
         (
@@ -583,35 +394,11 @@
         },
         {"method": PostgresPartitioningMethod.RANGE, "key": ["timestamp"]},
         {"db_tablespace": custom_tablespace if in_custom_tablespace else None},
->>>>>>> d7cd98e4
-    )
-
-    schema_editor = PostgresSchemaEditor(connection)
-    schema_editor.create_partitioned_model(model)
-
-<<<<<<< HEAD
-    getattr(schema_editor, add_partition_func_name)(
-        model, name="mypartition", comment="test", **kwargs,
-    )
-
-    table = db_introspection.get_partitioned_table(model._meta.db_table)
-    assert len(table.partitions) == 1
-    assert table.partitions[0].name == "mypartition"
-    assert (
-        table.partitions[0].full_name == f"{model._meta.db_table}_mypartition"
-    )
-    assert table.partitions[0].comment == "test"
-    assert (
-        f"{model._meta.db_table}_mypartition" in db_introspection.table_names()
-    )
-
-    schema_editor.detach_partition_concurrently(model, "mypartition")
-    table = db_introspection.get_partitioned_table(model._meta.db_table)
-    assert len(table.partitions) == 0
-    assert (
-        f"{model._meta.db_table}_mypartition" in db_introspection.table_names()
-    )
-=======
+    )
+
+    schema_editor = PostgresSchemaEditor(connection)
+    schema_editor.create_partitioned_model(model)
+
     constraints = db_introspection.get_constraints(model._meta.db_table)
     primary_key_constraint = next(
         (
@@ -624,4 +411,185 @@
 
     assert primary_key_constraint
     assert primary_key_constraint["columns"] == ["name", "timestamp"]
->>>>>>> d7cd98e4
+
+
+@pytest.mark.postgres_version(lt=140000)
+@pytest.mark.django_db(transaction=True)
+@pytest.mark.parametrize(
+    "method,key,add_partition_func_name,kwargs",
+    [
+        (
+            PostgresPartitioningMethod.RANGE,
+            ["timestamp"],
+            "add_range_partition",
+            {"from_values": "2019-1-1", "to_values": "2019-2-1"},
+        ),
+        (
+            PostgresPartitioningMethod.RANGE,
+            ["id"],
+            "add_range_partition",
+            {"from_values": 1, "to_values": 10},
+        ),
+        (
+            PostgresPartitioningMethod.LIST,
+            ["name"],
+            "add_list_partition",
+            {"values": ["1"]},
+        ),
+    ],
+)
+def test_schema_editor_detach_and_delete_concurrently(
+    method, key, add_partition_func_name, kwargs
+):
+    """Ensures detaching and deleting partitions works sequentially."""
+
+    model = define_fake_partitioned_model(
+        {"name": models.TextField(), "timestamp": models.DateTimeField()},
+        {"method": method, "key": key},
+    )
+
+    schema_editor = PostgresSchemaEditor(connection)
+    schema_editor.create_partitioned_model(model)
+
+    getattr(schema_editor, add_partition_func_name)(
+        model, name="mypartition", comment="test", **kwargs,
+    )
+
+    table = db_introspection.get_partitioned_table(model._meta.db_table)
+    assert len(table.partitions) == 1
+    assert table.partitions[0].name == "mypartition"
+    assert (
+        table.partitions[0].full_name == f"{model._meta.db_table}_mypartition"
+    )
+    assert table.partitions[0].comment == "test"
+    assert (
+        f"{model._meta.db_table}_mypartition" in db_introspection.table_names()
+    )
+
+    schema_editor.detach_partition_concurrently(model, "mypartition")
+    schema_editor.delete_partition(model, "mypartition")
+
+    table = db_introspection.get_partitioned_table(model._meta.db_table)
+    assert len(table.partitions) == 0
+    assert (
+        f"{model._meta.db_table}_mypartition"
+        not in db_introspection.table_names()
+    )
+
+
+@pytest.mark.postgres_version(lt=140000)
+@pytest.mark.django_db(transaction=True)
+@pytest.mark.parametrize(
+    "method,key,add_partition_func_name,kwargs",
+    [
+        (
+            PostgresPartitioningMethod.RANGE,
+            ["timestamp"],
+            "add_range_partition",
+            {"from_values": "2019-1-1", "to_values": "2019-2-1"},
+        ),
+        (
+            PostgresPartitioningMethod.RANGE,
+            ["id"],
+            "add_range_partition",
+            {"from_values": 1, "to_values": 10},
+        ),
+        (
+            PostgresPartitioningMethod.LIST,
+            ["name"],
+            "add_list_partition",
+            {"values": ["1"]},
+        ),
+    ],
+)
+def test_schema_editor_detach_concurrently(
+    method, key, add_partition_func_name, kwargs
+):
+    """Ensures detaching partitions leaves the detached table behind."""
+
+    model = define_fake_partitioned_model(
+        {"name": models.TextField(), "timestamp": models.DateTimeField()},
+        {"method": method, "key": key},
+    )
+
+    schema_editor = PostgresSchemaEditor(connection)
+    schema_editor.create_partitioned_model(model)
+
+    getattr(schema_editor, add_partition_func_name)(
+        model, name="mypartition", comment="test", **kwargs,
+    )
+
+    table = db_introspection.get_partitioned_table(model._meta.db_table)
+    assert len(table.partitions) == 1
+    assert table.partitions[0].name == "mypartition"
+    assert (
+        table.partitions[0].full_name == f"{model._meta.db_table}_mypartition"
+    )
+    assert table.partitions[0].comment == "test"
+    assert (
+        f"{model._meta.db_table}_mypartition" in db_introspection.table_names()
+    )
+
+    schema_editor.detach_partition_concurrently(model, "mypartition")
+
+    table = db_introspection.get_partitioned_table(model._meta.db_table)
+    assert len(table.partitions) == 0
+    assert (
+        f"{model._meta.db_table}_mypartition" in db_introspection.table_names()
+    )
+
+
+@pytest.mark.postgres_version(lt=140000)
+@pytest.mark.django_db(transaction=True)
+@pytest.mark.parametrize(
+    "method,key,add_partition_func_name,kwargs",
+    [
+        (
+            PostgresPartitioningMethod.RANGE,
+            ["timestamp"],
+            "add_range_partition_deferred",
+            {"from_values": "2019-1-1", "to_values": "2019-2-1"},
+        ),
+        (
+            PostgresPartitioningMethod.RANGE,
+            ["id"],
+            "add_range_partition_deferred",
+            {"from_values": 1, "to_values": 10},
+        ),
+    ],
+)
+def test_schema_editor_create_and_attach_and_then_detach_concurrently(
+    method, key, add_partition_func_name, kwargs
+):
+    """Ensures deferred partitions can be detached once attached."""
+
+    model = define_fake_partitioned_model(
+        {"name": models.TextField(), "timestamp": models.DateTimeField()},
+        {"method": method, "key": key},
+    )
+
+    schema_editor = PostgresSchemaEditor(connection)
+    schema_editor.create_partitioned_model(model)
+
+    getattr(schema_editor, add_partition_func_name)(
+        model, name="mypartition", comment="test", **kwargs,
+    )
+
+    table = db_introspection.get_partitioned_table(model._meta.db_table)
+    assert len(table.partitions) == 1
+    assert table.partitions[0].name == "mypartition"
+    assert (
+        table.partitions[0].full_name == f"{model._meta.db_table}_mypartition"
+    )
+    assert table.partitions[0].comment == "test"
+    assert (
+        f"{model._meta.db_table}_mypartition" in db_introspection.table_names()
+    )
+
+    schema_editor.detach_partition_concurrently(model, "mypartition")
+
+    table = db_introspection.get_partitioned_table(model._meta.db_table)
+    assert len(table.partitions) == 0
+    assert (
+        f"{model._meta.db_table}_mypartition" in db_introspection.table_names()
+    )