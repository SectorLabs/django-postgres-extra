import pytest
from django.db import models

from psqlextra.fields import HStoreField
from psqlextra.query import ConflictAction

from .util import get_fake_model


def test_on_conflict_nothing():
    """Tests whether simple insert NOTHING works correctly."""

    model = get_fake_model({
        'title': HStoreField(uniqueness=['key1']),
        'cookies': models.CharField(max_length=255, null=True)
    })

    obj1 = (
        model.objects
        .on_conflict([('title', 'key1')], ConflictAction.NOTHING)
        .insert_and_get(title={'key1': 'beer'}, cookies='cheers')
    )

    obj1.refresh_from_db()
    assert obj1.title['key1'] == 'beer'
    assert obj1.cookies == 'cheers'

    obj2 = (
        model.objects
        .on_conflict([('title', 'key1')], ConflictAction.NOTHING)
        .insert_and_get(title={'key1': 'beer'}, cookies='choco')
    )

    obj1.refresh_from_db()
    obj2.refresh_from_db()

    # assert that the 'cookies' field didn't change
    assert obj1.id == obj2.id
    assert obj1.title['key1'] == 'beer'
    assert obj1.cookies == 'cheers'
    assert obj2.title['key1'] == 'beer'
    assert obj2.cookies == 'cheers'


<<<<<<< HEAD
def test_on_conflict_nothing_foreign_primary_key():
    """
    Tests whether simple insert NOTHING works correctly when the primary key of
    a field is a foreign key with a custom name.
    """

    referenced_model = get_fake_model({})

    model = get_fake_model({
        'parent': models.OneToOneField(
            referenced_model,
            primary_key=True,
            on_delete=models.CASCADE,
        ),
        'cookies': models.CharField(max_length=255),
    })

    referenced_obj = referenced_model.objects.create()

    obj1 = (
        model.objects
        .on_conflict(['parent_id'], ConflictAction.NOTHING)
        .insert_and_get(parent_id=referenced_obj.pk, cookies='cheers')
    )

    obj1.refresh_from_db()
    assert obj1.parent == referenced_obj
    assert obj1.cookies == 'cheers'

    obj2 = (
        model.objects
        .on_conflict(['parent_id'], ConflictAction.NOTHING)
        .insert_and_get(parent_id=referenced_obj.pk, cookies='choco')
    )

    obj1.refresh_from_db()
    obj2.refresh_from_db()

    assert obj1.pk == obj2.pk
    assert obj1.cookies == 'cheers'
    assert obj2.cookies == 'cheers'
=======
def test_on_conflict_nothing_foreign_key_by_object():
    """
    Tests whether simple insert NOTHING works correctly when the potentially
    conflicting field is a foreign key specified as an object.
    """

    other_model = get_fake_model({})

    model = get_fake_model({
        'other': models.OneToOneField(
            other_model,
            on_delete=models.CASCADE,
        ),
        'data': models.CharField(max_length=255),
    })

    other_obj = other_model.objects.create()

    obj1 = (
        model.objects
        .on_conflict(['other'], ConflictAction.NOTHING)
        .insert_and_get(other=other_obj, data="some data")
    )

    assert obj1.other == other_obj
    assert obj1.data == "some data"

    obj1.refresh_from_db()
    assert obj1.other == other_obj
    assert obj1.data == "some data"

    with pytest.raises(ValueError):
        (
            model.objects
            .on_conflict(['other'], ConflictAction.NOTHING)
            .insert_and_get(other=obj1)
        )

    obj2 = (
        model.objects
        .on_conflict(['other'], ConflictAction.NOTHING)
        .insert_and_get(other=other_obj, data="different data")
    )

    assert obj2.other == other_obj
    assert obj2.data == "some data"

    obj1.refresh_from_db()
    obj2.refresh_from_db()

    # assert that the 'other' field didn't change
    assert obj1.id == obj2.id
    assert obj1.other == other_obj
    assert obj2.other == other_obj
    assert obj1.data == "some data"
    assert obj2.data == "some data"


def test_on_conflict_nothing_foreign_key_by_id():
    """
    Tests whether simple insert NOTHING works correctly when the potentially
    conflicting field is a foreign key specified as an id.
    """

    other_model = get_fake_model({})

    model = get_fake_model({
        'other': models.OneToOneField(
            other_model,
            on_delete=models.CASCADE,
        ),
        'data': models.CharField(max_length=255),
    })

    other_obj = other_model.objects.create()

    obj1 = (
        model.objects
        .on_conflict(['other_id'], ConflictAction.NOTHING)
        .insert_and_get(other_id=other_obj.pk, data="some data")
    )

    assert obj1.other == other_obj
    assert obj1.data == "some data"

    obj1.refresh_from_db()
    assert obj1.other == other_obj
    assert obj1.data == "some data"

    obj2 = (
        model.objects
        .on_conflict(['other_id'], ConflictAction.NOTHING)
        .insert_and_get(other_id=other_obj.pk, data="different data")
    )

    assert obj2.other == other_obj
    assert obj2.data == "some data"

    obj1.refresh_from_db()
    obj2.refresh_from_db()

    # assert that the 'other' field didn't change
    assert obj1.id == obj2.id
    assert obj1.other == other_obj
    assert obj2.other == other_obj
    assert obj1.data == "some data"
    assert obj2.data == "some data"
>>>>>>> 0124f081
<|MERGE_RESOLUTION|>--- conflicted
+++ resolved
@@ -42,7 +42,6 @@
     assert obj2.cookies == 'cheers'
 
 
-<<<<<<< HEAD
 def test_on_conflict_nothing_foreign_primary_key():
     """
     Tests whether simple insert NOTHING works correctly when the primary key of
@@ -84,7 +83,8 @@
     assert obj1.pk == obj2.pk
     assert obj1.cookies == 'cheers'
     assert obj2.cookies == 'cheers'
-=======
+
+
 def test_on_conflict_nothing_foreign_key_by_object():
     """
     Tests whether simple insert NOTHING works correctly when the potentially
@@ -191,5 +191,4 @@
     assert obj1.other == other_obj
     assert obj2.other == other_obj
     assert obj1.data == "some data"
-    assert obj2.data == "some data"
->>>>>>> 0124f081
+    assert obj2.data == "some data"